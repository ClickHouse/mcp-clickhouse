--- conflicted
+++ resolved
@@ -1,27 +1,19 @@
 import os
 
 from .mcp_server import (
+    chdb_initial_prompt,
+    create_chdb_client,
     create_clickhouse_client,
     list_databases,
     list_tables,
+    run_chdb_select_query,
     run_select_query,
-<<<<<<< HEAD
-    fetch_table_names,
-    fetch_table_metadata,
-    get_paginated_tables,
-    create_page_token,
-    table_pagination_cache,
-=======
-    create_chdb_client,
-    run_chdb_select_query,
-    chdb_initial_prompt,
->>>>>>> 21e6cb2b
 )
-
 
 if os.getenv("MCP_CLICKHOUSE_TRUSTSTORE_DISABLE", None) != "1":
     try:
         import truststore
+
         truststore.inject_into_ssl()
     except Exception:
         pass
@@ -31,15 +23,7 @@
     "list_tables",
     "run_select_query",
     "create_clickhouse_client",
-<<<<<<< HEAD
-    "fetch_table_names",
-    "fetch_table_metadata",
-    "get_paginated_tables",
-    "create_page_token",
-    "table_pagination_cache",
-=======
     "create_chdb_client",
     "run_chdb_select_query",
     "chdb_initial_prompt",
->>>>>>> 21e6cb2b
 ]