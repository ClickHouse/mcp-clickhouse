--- conflicted
+++ resolved
@@ -66,22 +66,7 @@
 
 load_dotenv()
 
-<<<<<<< HEAD
-SELECT_QUERY_TIMEOUT_SECS = get_mcp_config().query_timeout
-logger.info(f"SELECT query timeout set to {SELECT_QUERY_TIMEOUT_SECS}s")
-
-mcp = FastMCP(
-    name=MCP_SERVER_NAME,
-    dependencies=[
-        "clickhouse-connect",
-        "python-dotenv",
-        "pip-system-certs",
-        "chdb",
-    ],
-)
-=======
 mcp = FastMCP(name=MCP_SERVER_NAME)
->>>>>>> 2c96c645
 
 
 @mcp.custom_route("/health", methods=["GET"])
