[project]
name = "mcp-clickhouse"
version = "0.1.12"
description = "An MCP server for ClickHouse."
readme = "README.md"
license = "Apache-2.0"
license-files = ["LICENSE"]
requires-python = ">=3.10"
dependencies = [
     "fastmcp>=2.0.0",
     "python-dotenv>=1.0.1",
     "clickhouse-connect>=0.8.16",
<<<<<<< HEAD
     "pip-system-certs>=4.0",
     "cachetools>=5.5.2",
=======
     "truststore>=0.10",
     "chdb>=3.3.0",
>>>>>>> 21e6cb2b
]

[project.scripts]
mcp-clickhouse = "mcp_clickhouse.main:main"

[project.urls]
Home = "https://github.com/ClickHouse/mcp-clickhouse"

[project.optional-dependencies]
dev = [
    "ruff",
    "pytest",
    "pytest-asyncio"
]

[tool.hatch.build.targets.wheel]
packages = ["mcp_clickhouse"]

[tool.ruff]
line-length = 100

[build-system]
requires = ["hatchling"]
build-backend = "hatchling.build"<|MERGE_RESOLUTION|>--- conflicted
+++ resolved
@@ -10,13 +10,9 @@
      "fastmcp>=2.0.0",
      "python-dotenv>=1.0.1",
      "clickhouse-connect>=0.8.16",
-<<<<<<< HEAD
-     "pip-system-certs>=4.0",
-     "cachetools>=5.5.2",
-=======
      "truststore>=0.10",
      "chdb>=3.3.0",
->>>>>>> 21e6cb2b
+     "cachetools>=5.5.2",
 ]
 
 [project.scripts]
